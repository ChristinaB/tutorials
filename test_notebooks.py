--- conflicted
+++ resolved
@@ -66,176 +66,7 @@
     return nb, errors
 
 
-<<<<<<< HEAD
-def test_tutorial_template():
-    nb, errors = _notebook_run(os.path.join(_TEST_DIR, "tutorial_template.ipynb"))
-    assert errors == []
-
-
-def test_gradient_and_divergence():
-    nb, errors = _notebook_run(os.path.join(_TEST_DIR, "gradient_and_divergence/gradient_and_divergence.ipynb"))
-    assert errors == []
-
-
-def test_component_tutorial():
-    nb, errors = _notebook_run(os.path.join(_TEST_DIR, "component_tutorial/component_tutorial.ipynb"))
-    assert errors == []
-
-
-def test_landlab_fault_scarp():
-    nb, errors = _notebook_run(os.path.join(_TEST_DIR, "fault_scarp/landlab-fault-scarp.ipynb"))
-    assert errors == []
-
-
-def test_TLHDiff_tutorial():
-    nb, errors = _notebook_run(os.path.join(_TEST_DIR, "transport-length_hillslope_diffuser/TLHDiff_tutorial.ipynb"))
-    assert errors == []
-
-
-def test_the_FlowDirectors():
-    nb, errors = _notebook_run(os.path.join(_TEST_DIR, "flow_direction_and_accumulation/the_FlowDirectors.ipynb"))
-    assert errors == []
-
-
-def test_compare_FlowDirectors():
-    nb, errors = _notebook_run(os.path.join(_TEST_DIR, "flow_direction_and_accumulation/compare_FlowDirectors.ipynb"))
-    assert errors == []
-
-
-def test_the_FlowAccumulator():
-    nb, errors = _notebook_run(os.path.join(_TEST_DIR, "flow_direction_and_accumulation/the_FlowAccumulator.ipynb"))
-    assert errors == []
-
-
-def test_overland_flow_driver():
-    nb, errors = _notebook_run(os.path.join(_TEST_DIR, "overland_flow/overland_flow_driver.ipynb"))
-    assert errors == []
-
-
-def test_making_components():
-    nb, errors = _notebook_run(os.path.join(_TEST_DIR, "making_components/making_components.ipynb"))
-    assert errors == []
-
-
-def test_landlab_plotting():
-    nb, errors = _notebook_run(os.path.join(_TEST_DIR, "plotting/landlab-plotting.ipynb"))
-    assert errors == []
-
-
-# this notebook not tested because it requires FFMPEG
-# def test_animate_landlab_output():
-#     nb, errors = _notebook_run(os.path.join(_TEST_DIR, "plotting/animate-landlab-output.ipynb"))
-#     assert errors == []
-
-
-def test_grid_object_demo():
-    nb, errors = _notebook_run(os.path.join(_TEST_DIR, "grid_object_demo/grid_object_demo.ipynb"))
-    assert errors == []
-
-
-def test_normal_fault_component_tutorial():
-    nb, errors = _notebook_run(os.path.join(_TEST_DIR, "normal_fault/normal_fault_component_tutorial.ipynb"))
-    assert errors == []
-
-
-def test_working_with_fields():
-    nb, errors = _notebook_run(os.path.join(_TEST_DIR, "fields/working_with_fields.ipynb"))
-    assert errors == []
-
-
-def test_mappers():
-    nb, errors = _notebook_run(os.path.join(_TEST_DIR, "mappers/mappers.ipynb"))
-    assert errors == []
-
-
-def test_flexure_1d():
-    nb, errors = _notebook_run(os.path.join(_TEST_DIR, "flexure/flexure_1d.ipynb"))
-    assert errors == []
-
-
-def test_lots_of_loads():
-    nb, errors = _notebook_run(os.path.join(_TEST_DIR, "flexure/lots_of_loads.ipynb"))
-    assert errors == []
-
-
-def test_set_BCs_on_raster_perimeter():
-    nb, errors = _notebook_run(os.path.join(_TEST_DIR, "boundary_conds/set_BCs_on_raster_perimeter.ipynb"))
-    assert errors == []
-
-
-def test_set_BCs_from_xy():
-    nb, errors = _notebook_run(os.path.join(_TEST_DIR, "boundary_conds/set_BCs_from_xy.ipynb"))
-    assert errors == []
-
-
-def test_set_watershed_BCs_raster():
-    nb, errors = _notebook_run(os.path.join(_TEST_DIR, "boundary_conds/set_watershed_BCs_raster.ipynb"))
-    assert errors == []
-
-
-def test_set_BCs_on_voronoi():
-    nb, errors = _notebook_run(os.path.join(_TEST_DIR, "boundary_conds/set_BCs_on_voronoi.ipynb"))
-    assert errors == []
-
-
-def test_lithology_and_litholayers(): # this doesn't exist on this branch yet
-    nb, errors = _notebook_run(os.path.join(_TEST_DIR, "lithology/lithology_and_litholayers.ipynb"))
-    assert errors == []
-
-
-def test_reading_dem_into_landlab():
-    nb, errors = _notebook_run(os.path.join(_TEST_DIR, "reading_dem_into_landlab/reading_dem_into_landlab.ipynb"))
-    assert errors == []
-
-
-def test_application_of_flow__distance_utility():
-    nb, errors = _notebook_run(os.path.join(_TEST_DIR, "flow__distance_utility/application_of_flow__distance_utility.ipynb"))
-    assert errors == []
-
-
-def test_cellular_automaton_vegetation_flat_domain():
-    nb, errors = _notebook_run(os.path.join(_TEST_DIR, "ecohydrology/cellular_automaton_vegetation_flat_surface/cellular_automaton_vegetation_flat_domain.ipynb"))
-    assert errors == []
-
-
-def test_cellular_automaton_vegetation_DEM():
-    nb, errors = _notebook_run(os.path.join(_TEST_DIR, "ecohydrology/cellular_automaton_vegetation_DEM/cellular_automaton_vegetation_DEM.ipynb"))
-    assert errors == []
-
-
-# def test_Python_intro():
-#     nb, errors = _notebook_run(os.path.join(_TEST_DIR, "python_intro/Python_intro.ipynb"))
-#     assert errors == []
-
-
-# def test_all_ipynbs():
-#     failed = []
-#     to_run = []
-#
-#     for root, dirs, files in os.walk(_TEST_DIR):
-#         for file in files:
-#             if (file.endswith('.ipynb') and (file not in _EXCLUDE) and ('checkpoint' not in file)):
-#                 to_run.append(os.path.join(root, file))
-#     for fp in to_run:
-#         print('STARTING: '+os.path.split(fp)[-1])
-#         nb, errors = _notebook_run(os.path.join(fp))
-#         try:
-#             assert errors == []
-#             print('PASSED : '+file)
-#         except AssertionError:
-#             print('FAILED : '+file)
-#             print(errors)
-#             failed.append(file)
-#         except:
-#             failed.append(file)
-#
-#     print(str(len(failed)) + ' notebooks failed')
-#     for fnb in failed:
-#         print(fnb)
-#     assert failed == []
-=======
 def test_notebook(tmpdir, notebook):
     with tmpdir.as_cwd():
         nb, errors = _notebook_run(notebook)
-        assert not errors
->>>>>>> f4cb57d7
+        assert not errors